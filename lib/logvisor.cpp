#if _WIN32
#ifndef WIN32_LEAN_AND_MEAN
#define WIN32_LEAN_AND_MEAN 1
#endif
#ifndef NOMINMAX
#define NOMINMAX
#endif
#include <windows.h>
#include <io.h>
#include <DbgHelp.h>
#include <TlHelp32.h>
#elif defined(__SWITCH__)
#include <cstring>
#include <switch.h>
#else
#include <sys/ioctl.h>
#include <unistd.h>
#include <dlfcn.h>
#include <cxxabi.h>
#include <cstring>
#if __linux__
#include <sys/prctl.h>
#endif
#endif

#include <fcntl.h>
#include <chrono>
#include <mutex>
#include <thread>
#include <string>
#include <unordered_map>
#include <cstdio>
#include <cinttypes>
#include <csignal>
#include <locale>
#include <optional>
#include "logvisor/logvisor.hpp"

#if SENTRY_ENABLED
#include <sentry.h>
#endif

/* ANSI sequences */
#define RED "\x1b[1;31m"
#define YELLOW "\x1b[1;33m"
#define GREEN "\x1b[1;32m"
#define MAGENTA "\x1b[1;35m"
#define CYAN "\x1b[1;36m"
#define BOLD "\x1b[1m"
#define NORMAL "\x1b[0m"

#if _WIN32
#define FOREGROUND_WHITE FOREGROUND_RED | FOREGROUND_GREEN | FOREGROUND_BLUE
#endif

#ifndef _MSC_VER
#pragma GCC diagnostic ignored "-Wformat-truncation"
#endif

void logvisorBp() {}

namespace logvisor {
static Module Log("logvisor");

static std::unordered_map<std::thread::id, const char*> ThreadMap;

static void AddThreadToMap(const char* name) {
  auto lk = LockLog();
  ThreadMap[std::this_thread::get_id()] = name;
}

void RegisterThreadName(const char* name) {
  AddThreadToMap(name);
#if __APPLE__
  pthread_setname_np(name);
#elif __linux__
  prctl(PR_SET_NAME, name);
#elif _MSC_VER
  struct {
    DWORD dwType;     // Must be 0x1000.
    LPCSTR szName;    // Pointer to name (in user addr space).
    DWORD dwThreadID; // Thread ID (-1=caller thread).
    DWORD dwFlags;    // Reserved for future use, must be zero.
  } info = {0x1000, name, (DWORD)-1, 0};
  __try {
    RaiseException(0x406D1388, 0, sizeof(info) / sizeof(ULONG_PTR), (ULONG_PTR*)&info);
  } __except (EXCEPTION_EXECUTE_HANDLER) {}
#endif
}

#if _WIN32
#pragma comment(lib, "Dbghelp.lib")

#if defined(WINAPI_FAMILY) && WINAPI_FAMILY != WINAPI_FAMILY_DESKTOP_APP
#define WINDOWS_STORE 1
#else
#define WINDOWS_STORE 0
#endif

void KillProcessTree() {
  DWORD myprocID = GetCurrentProcessId();
  PROCESSENTRY32W pe = {};
  pe.dwSize = sizeof(pe);

  HANDLE hSnap = ::CreateToolhelp32Snapshot(TH32CS_SNAPPROCESS, 0);

  if (::Process32FirstW(hSnap, &pe) == TRUE) {
    BOOL bContinue = TRUE;

    // kill child processes
    while (bContinue == TRUE) {
      // only kill child processes and let console window remain
      if (pe.th32ParentProcessID == myprocID && std::wcscmp(pe.szExeFile, L"conhost.exe") != 0) {
        HANDLE hChildProc = ::OpenProcess(PROCESS_ALL_ACCESS, FALSE, pe.th32ProcessID);

        if (hChildProc != nullptr) {
          ::TerminateProcess(hChildProc, 1);
          ::CloseHandle(hChildProc);
        }
      }

      bContinue = ::Process32NextW(hSnap, &pe);
    }
  }
}

[[noreturn]] void logvisorAbort() {
#if !WINDOWS_STORE
  unsigned int i;
  void* stack[100];
  unsigned short frames;
  SYMBOL_INFO* symbol;
  HANDLE process;

  process = GetCurrentProcess();
  SymInitialize(process, nullptr, TRUE);
  frames = CaptureStackBackTrace(0, 100, stack, nullptr);
  symbol = static_cast<SYMBOL_INFO*>(calloc(sizeof(SYMBOL_INFO) + 256 * sizeof(char), 1));
  symbol->MaxNameLen = 255;
  symbol->SizeOfStruct = sizeof(SYMBOL_INFO);

  for (i = 0; i < frames; i++) {
    SymFromAddr(process, (DWORD64)(stack[i]), 0, symbol);

    std::fwprintf(stderr, L"%i: %S - 0x%0llX", frames - i - 1, symbol->Name, symbol->Address);

    DWORD dwDisplacement;
    IMAGEHLP_LINE64 line;
    SymSetOptions(SYMOPT_LOAD_LINES);

    line.SizeOfStruct = sizeof(IMAGEHLP_LINE64);
    if (SymGetLineFromAddr64(process, (DWORD64)(stack[i]), &dwDisplacement, &line)) {
      // SymGetLineFromAddr64 returned success
      std::fwprintf(stderr, L" LINE %d\n", int(line.LineNumber));
    } else {
      std::fputwc('\n', stderr);
    }
  }

  std::fflush(stderr);
  std::free(symbol);

#endif

  KillProcessTree();

  // If you caught one of the above signals, it is likely you just
  // want to quit your program right now.
#ifndef NDEBUG
  signal(SIGABRT, SIG_DFL);
  abort();
#else
  exit(1);
#endif
}

#elif defined(__SWITCH__)
[[noreturn]] void logvisorAbort() {
  MainLoggers.clear();
  nvExit();
  exit(1);
}
#else

void KillProcessTree() {}

#include <execinfo.h>
[[noreturn]] void logvisorAbort() {
  void* array[128];
  size_t size = backtrace(array, 128);

  constexpr size_t exeBufSize = 1024 + 1;
  char exeNameBuffer[exeBufSize] = {};

#if __linux__
  readlink("/proc/self/exe", exeNameBuffer, exeBufSize);
#endif

#if __APPLE__
  std::string cmdLineStr = fmt::format(FMT_STRING("atos -p {}"), getpid());
#else
  std::string cmdLineStr = fmt::format(FMT_STRING("2>/dev/null addr2line -C -f -e \"{}\""), exeNameBuffer);
#endif

  for (size_t i = 0; i < size; i++) {
#if __linux__
    Dl_info dlip;
    if (dladdr(array[i], &dlip))
      cmdLineStr += fmt::format(FMT_STRING(" 0x{:016X}"), (uintptr_t)((uint8_t*)array[i] - (uint8_t*)dlip.dli_fbase));
    else
      cmdLineStr += fmt::format(FMT_STRING(" 0x{:016X}"), (uintptr_t)array[i]);
#else
    cmdLineStr += fmt::format(FMT_STRING(" 0x{:016X}"), (uintptr_t)array[i]);
#endif
  }

  FILE* fp = popen(cmdLineStr.c_str(), "r");
  if (fp) {
    char readBuf[256];
    size_t readSz;
    while ((readSz = fread(readBuf, 1, 256, fp)))
      std::fwrite(readBuf, 1, readSz, stderr);
    pclose(fp);
  } else {
    for (size_t i = 0; i < size; i++) {
      std::fputs("- ", stderr);
      Dl_info dlip;
      if (dladdr(array[i], &dlip)) {
        int status;
        char* demangledName = abi::__cxa_demangle(dlip.dli_sname, nullptr, nullptr, &status);
        std::fprintf(stderr, "%p(%s+%p)\n", dlip.dli_saddr, demangledName ? demangledName : dlip.dli_sname,
                     (void*)((uint8_t*)array[i] - (uint8_t*)dlip.dli_fbase));
        std::free(demangledName);
      } else {
        std::fprintf(stderr, "%p\n", array[i]);
      }
    }
  }

  std::fflush(stderr);
  std::fflush(stdout);
  KillProcessTree();

#ifndef NDEBUG
  signal(SIGABRT, SIG_DFL);
  abort();
#else
  exit(1);
#endif
}

#endif

LogMutex _LogMutex;

static void AbortHandler(int signum) {
    _LogMutex.enabled = false;
    switch (signum) {
    case SIGSEGV:
        Log.report(logvisor::Fatal, FMT_STRING("Segmentation Fault"));
        break;
    case SIGILL:
        Log.report(logvisor::Fatal, FMT_STRING("Bad Execution"));
        break;
    case SIGFPE:
        Log.report(logvisor::Fatal, FMT_STRING("Floating Point Exception"));
        break;
    case SIGABRT:
        Log.report(logvisor::Fatal, FMT_STRING("Abort Signal"));
        break;
    default:
        Log.report(logvisor::Fatal, FMT_STRING("unknown signal {}"), signum);
        break;
    }
}

uint64_t _LogCounter;

std::vector<std::unique_ptr<ILogger>> MainLoggers;
std::atomic_size_t ErrorCount(0);
using MonoClock = std::chrono::steady_clock;
static MonoClock::time_point GlobalStart = MonoClock::now();
static inline MonoClock::duration CurrentUptime() { return MonoClock::now() - GlobalStart; }
std::atomic_uint_fast64_t FrameIndex(0);

static inline int ConsoleWidth() {
  int retval = 80;
#if _WIN32
#if !WINDOWS_STORE
  CONSOLE_SCREEN_BUFFER_INFO info;
  GetConsoleScreenBufferInfo(GetStdHandle(STD_OUTPUT_HANDLE), &info);
  retval = info.dwSize.X - 1;
#endif
#elif defined(__SWITCH__)
  return 80;
#else
  struct winsize w;
  if (ioctl(STDOUT_FILENO, TIOCGWINSZ, &w) != -1)
    retval = w.ws_col;
#endif
  if (retval < 10)
    return 10;
  return retval;
}

#if LOGVISOR_NX_LM

struct ConsoleLogger : public ILogger {
  Service m_svc{};
  Service m_logger{};
  bool m_ready = false;

  struct MessageHeader {
    enum Flags : u32 {
      IsHead = 1,
      IsTail = 2,
    };
    enum Severity : u32 {
      Trace,
      Info,
      Warning,
      Error,
      Critical,
    };

    u64 pid;
    u64 thread_context;
    //union {
      //BitField<0, 16, Flags> flags;
      //BitField<16, 8, Severity> severity;
      //BitField<24, 8, u32> verbosity;
    //};
    u32 flags;
    u32 payload_size;

    Flags GetFlags() const {
      return Flags(flags & u32(0xffff));
    }
    void SetFlags(Flags f) {
      flags &= ~u32(0xffff);
      flags |= f;
    }
    Severity GetSeverity() const {
      return Severity((flags >> u32(16)) & u32(0xff));
    }
    void SetSeverity(Severity f) {
      flags &= ~u32(0xff0000);
      flags |= f << u32(16);
    }
    u32 GetVerbosity() const {
      return u32((flags >> u32(24)) & u32(0xff));
    }
    void SetVerbosity(u32 f) {
      flags &= ~u32(0xff000000);
      flags |= f << u32(24);
    }

    bool IsHeadLog() const {
      return flags & IsHead;
    }
    bool IsTailLog() const {
      return flags & IsTail;
    }
  };
  static_assert(sizeof(MessageHeader) == 0x18, "MessageHeader is incorrect size");

  enum class Field : u8 {
    Skip = 1,
    Message = 2,
    Line = 3,
    Filename = 4,
    Function = 5,
    Module = 6,
    Thread = 7,
  };

  static constexpr MessageHeader::Severity LevelToSeverity(Level l) {
    switch (l) {
    case Level::Info:
    default:
      return MessageHeader::Info;
    case Level::Warning:
      return MessageHeader::Warning;
    case Level::Error:
      return MessageHeader::Error;
    case Level::Fatal:
      return MessageHeader::Critical;
    }
  }

  ConsoleLogger() {
    if (R_SUCCEEDED(smGetService(&m_svc, "lm"))) {
      auto pid = getpid();
      if (R_SUCCEEDED(serviceDispatchIn(&m_svc, 0, pid, .out_num_objects = 1, .out_objects = &m_logger))) {
        m_ready = true;
        MessageHeader head{};
        head.pid = getpid();
        head.SetFlags(MessageHeader::IsHead);
        serviceDispatch(&m_logger, 0,
                        .buffer_attrs = { SfBufferAttr_HipcPointer | SfBufferAttr_In },
                        .buffers = { { &head, sizeof(head) } });
      }
    }
  }

  ~ConsoleLogger() override {
    if (m_ready) {
      MessageHeader head{};
      head.pid = getpid();
      head.SetFlags(MessageHeader::IsTail);
      serviceDispatch(&m_logger, 0,
                      .buffer_attrs = { SfBufferAttr_HipcPointer | SfBufferAttr_In },
                      .buffers = { { &head, sizeof(head) } });
    }
    serviceClose(&m_logger);
    serviceClose(&m_svc);
  }

  void SendBuffer(const std::vector<u8>& buf) {
    serviceDispatch(&m_logger, 0,
                    .buffer_attrs = { SfBufferAttr_HipcPointer | SfBufferAttr_In },
                    .buffers = { { buf.data(), buf.size() } });
  }

  void report(const char* modName, Level severity, fmt::string_view format, fmt::format_args args) override {
    if (!m_ready)
      return;

    const std::thread::id thrId = std::this_thread::get_id();
    const char* thrName = nullptr;
    size_t thrNameSize = 0;
    if (ThreadMap.find(thrId) != ThreadMap.end()) {
      thrName = ThreadMap[thrId];
      thrNameSize = std::min(std::strlen(thrName), size_t(255));
    }

    auto modNameSize = std::min(std::strlen(modName), size_t(255));
    auto message = fmt::vformat(format, args);
    auto messageSize = std::min(message.size(), size_t(255));

    std::vector<u8> bufOut(sizeof(MessageHeader) + (thrNameSize ? 2 + thrNameSize : 0) + 2 + modNameSize + 2 + messageSize, '\0');

    auto it = bufOut.begin();

    auto& head = *reinterpret_cast<MessageHeader*>(&*it);
    head.pid = getpid();
    head.payload_size = bufOut.size() - sizeof(MessageHeader);
    head.SetSeverity(LevelToSeverity(severity));
    it += sizeof(MessageHeader);

    if (thrNameSize) {
      *it++ = u8(Field::Thread);
      *it++ = thrNameSize;
      std::memcpy(&*it, thrName, thrNameSize);
      it += thrNameSize;
    }

    *it++ = u8(Field::Module);
    *it++ = modNameSize;
    std::memcpy(&*it, modName, modNameSize);
    it += modNameSize;

    *it++ = u8(Field::Message);
    *it++ = messageSize;
    std::memcpy(&*it, message.data(), messageSize);
    it += messageSize;

    SendBuffer(bufOut);
  }

  void reportSource(const char* modName, Level severity, const char* file, unsigned linenum, fmt::string_view format,
                    fmt::format_args args) override {
    if (!m_ready)
      return;

    const std::thread::id thrId = std::this_thread::get_id();
    const char* thrName = nullptr;
    size_t thrNameSize = 0;
    if (ThreadMap.find(thrId) != ThreadMap.end()) {
      thrName = ThreadMap[thrId];
      thrNameSize = std::min(std::strlen(thrName), size_t(255));
    }

    auto modNameSize = std::min(std::strlen(modName), size_t(255));
    auto fileNameSize = std::min(std::strlen(file), size_t(255));
    auto message = fmt::vformat(format, args);
    auto messageSize = std::min(message.size(), size_t(255));

    std::vector<u8> bufOut(sizeof(MessageHeader) + (thrNameSize ? 2 + thrNameSize : 0) + 2 + modNameSize + 2 + fileNameSize + 3 + 4 + 2 + messageSize, '\0');

    auto it = bufOut.begin();

    auto& head = *reinterpret_cast<MessageHeader*>(&*it);
    head.pid = getpid();
    head.payload_size = bufOut.size() - sizeof(MessageHeader);
    head.SetSeverity(LevelToSeverity(severity));
    it += sizeof(MessageHeader);

    if (thrNameSize) {
      *it++ = u8(Field::Thread);
      *it++ = thrNameSize;
      std::memcpy(&*it, thrName, thrNameSize);
      it += thrNameSize;
    }

    *it++ = u8(Field::Module);
    *it++ = modNameSize;
    std::memcpy(&*it, modName, modNameSize);
    it += modNameSize;

    *it++ = u8(Field::Filename);
    *it++ = fileNameSize;
    std::memcpy(&*it, file, fileNameSize);
    it += fileNameSize;

    *it++ = u8(Field::Line);
    *it++ = 4;
    *it++ = u8(Field::Skip);
    std::memcpy(&*it, &linenum, 4);
    it += 4;

    *it++ = u8(Field::Message);
    *it++ = messageSize;
    std::memcpy(&*it, message.data(), messageSize);
    it += messageSize;

    SendBuffer(bufOut);
  }
};

#else

#if _WIN32
static HANDLE Term = 0;
#else
static const char* Term = nullptr;
#endif
bool XtermColor = false;
struct ConsoleLogger : public ILogger {
  ConsoleLogger() : ILogger(log_typeid(ConsoleLogger)) {
#if _WIN32
#if !WINDOWS_STORE
    const char* conemuANSI = getenv("ConEmuANSI");
    if (conemuANSI && !strcmp(conemuANSI, "ON"))
      XtermColor = true;
#endif
    if (!Term)
      Term = GetStdHandle(STD_ERROR_HANDLE);
#else
    if (!Term) {
      Term = getenv("TERM");
      if (Term && !strncmp(Term, "xterm", 5)) {
        XtermColor = true;
        putenv((char*)"TERM=xterm-16color");
      }
    }
#endif
  }
  ~ConsoleLogger() override = default;

  static void _reportHead(const char* modName, const char* sourceInfo, Level severity) {
    /* Clear current line out */
    // std::fprintf(stderr, "\r%*c\r", ConsoleWidth(), ' ');

    const std::chrono::steady_clock::duration tm = CurrentUptime();
    const double tmd = tm.count() * std::chrono::steady_clock::duration::period::num /
                       static_cast<double>(std::chrono::steady_clock::duration::period::den);
    const std::thread::id thrId = std::this_thread::get_id();
    const char* thrName = nullptr;
    if (ThreadMap.find(thrId) != ThreadMap.end())
      thrName = ThreadMap[thrId];

    if (XtermColor) {
      std::fputs(BOLD "[", stderr);
      fmt::print(stderr, FMT_STRING(GREEN "{:.4f} "), tmd);
      const uint_fast64_t fIdx = FrameIndex.load();
      if (fIdx != 0)
        fmt::print(stderr, FMT_STRING("({}) "), fIdx);
      switch (severity) {
      case Info:
        std::fputs(BOLD CYAN "INFO", stderr);
        break;
      case Warning:
        std::fputs(BOLD YELLOW "WARNING", stderr);
        break;
      case Error:
        std::fputs(RED BOLD "ERROR", stderr);
        break;
      case Fatal:
        std::fputs(BOLD RED "FATAL ERROR", stderr);
        break;
      default:
        break;
      };
      fmt::print(stderr, FMT_STRING(NORMAL BOLD " {}"), modName);
      if (sourceInfo)
        fmt::print(stderr, FMT_STRING(BOLD YELLOW " {{}}"), sourceInfo);
      if (thrName)
        fmt::print(stderr, FMT_STRING(BOLD MAGENTA " ({})"), thrName);
      std::fputs(NORMAL BOLD "] " NORMAL, stderr);
    } else {
#if _WIN32
#if !WINDOWS_STORE
      SetConsoleTextAttribute(Term, FOREGROUND_INTENSITY | FOREGROUND_WHITE);
      std::fputc('[', stderr);
      SetConsoleTextAttribute(Term, FOREGROUND_INTENSITY | FOREGROUND_GREEN);
      fmt::print(stderr, FMT_STRING("{:.4f} "), tmd);
      const uint64_t fi = FrameIndex.load();
      if (fi != 0)
        std::fprintf(stderr, "(%" PRIu64 ") ", fi);
      switch (severity) {
      case Info:
        SetConsoleTextAttribute(Term, FOREGROUND_INTENSITY | FOREGROUND_GREEN | FOREGROUND_BLUE);
        std::fputs("INFO", stderr);
        break;
      case Warning:
        SetConsoleTextAttribute(Term, FOREGROUND_INTENSITY | FOREGROUND_RED | FOREGROUND_GREEN);
        std::fputs("WARNING", stderr);
        break;
      case Error:
        SetConsoleTextAttribute(Term, FOREGROUND_INTENSITY | FOREGROUND_RED);
        std::fputs("ERROR", stderr);
        break;
      case Fatal:
        SetConsoleTextAttribute(Term, FOREGROUND_INTENSITY | FOREGROUND_RED);
        std::fputs("FATAL ERROR", stderr);
        break;
      default:
        break;
      }
      SetConsoleTextAttribute(Term, FOREGROUND_INTENSITY | FOREGROUND_WHITE);
      fmt::print(stderr, FMT_STRING(" {}"), modName);
      SetConsoleTextAttribute(Term, FOREGROUND_INTENSITY | FOREGROUND_RED | FOREGROUND_GREEN);
      if (sourceInfo)
        fmt::print(stderr, FMT_STRING(" {{}}"), sourceInfo);
      SetConsoleTextAttribute(Term, FOREGROUND_INTENSITY | FOREGROUND_RED | FOREGROUND_BLUE);
      if (thrName)
        fmt::print(stderr, FMT_STRING(" ({})"), thrName);
      SetConsoleTextAttribute(Term, FOREGROUND_INTENSITY | FOREGROUND_WHITE);
      std::fputs("] ", stderr);
      SetConsoleTextAttribute(Term, FOREGROUND_WHITE);
#endif
#else
      std::fputc('[', stderr);
      fmt::print(stderr, FMT_STRING("{:.4f} "), tmd);
      uint_fast64_t fIdx = FrameIndex.load();
      if (fIdx)
        fmt::print(stderr, FMT_STRING("({}) "), fIdx);
      switch (severity) {
      case Info:
        std::fputs("INFO", stderr);
        break;
      case Warning:
        std::fputs("WARNING", stderr);
        break;
      case Error:
        std::fputs("ERROR", stderr);
        break;
      case Fatal:
        std::fputs("FATAL ERROR", stderr);
        break;
      default:
        break;
      }
      fmt::print(stderr, FMT_STRING(" {}"), modName);
      if (sourceInfo)
        fmt::print(stderr, FMT_STRING(" {{}}"), sourceInfo);
      if (thrName)
        fmt::print(stderr, FMT_STRING(" ({})"), thrName);
      std::fputs("] ", stderr);
#endif
    }
  }

  void report(const char* modName, Level severity, fmt::string_view format, fmt::format_args args) override {
    _reportHead(modName, nullptr, severity);
    fmt::vprint(stderr, format, args);
    std::fputc('\n', stderr);
    std::fflush(stderr);
  }

  void reportSource(const char* modName, Level severity, const char* file, unsigned linenum, fmt::string_view format,
                    fmt::format_args args) override {
    _reportHead(modName, fmt::format(FMT_STRING("{}:{}"), file, linenum).c_str(), severity);
    fmt::vprint(stderr, format, args);
    std::fputc('\n', stderr);
    std::fflush(stderr);
  }
};
#endif

static bool ConsoleLoggerRegistered = false;

void RegisterConsoleLogger() {
  /* Otherwise construct new console logger */
  if (!ConsoleLoggerRegistered) {
    MainLoggers.emplace_back(new ConsoleLogger);
    ConsoleLoggerRegistered = true;
<<<<<<< HEAD
#if _WIN32 && 0
    if (GetACP() != CP_UTF8) {
      Log.report(Fatal, FMT_STRING("UTF-8 codepage not active! (Windows 10 1903+ required)"));
    }
=======
#if _WIN32
#if 0
    if (GetACP() != CP_UTF8) {
      Log.report(Fatal, FMT_STRING("UTF-8 codepage not active! (Windows 10 1903+ required)"));
    }
#else
    SetConsoleOutputCP(CP_UTF8);
#endif
>>>>>>> df3c2831
#endif
  }
}

#if _WIN32
void CreateWin32Console() {
#if !WINDOWS_STORE
  /* Debug console */
  AllocConsole();

  std::freopen("CONIN$", "r", stdin);
  std::freopen("CONOUT$", "w", stdout);
  std::freopen("CONOUT$", "w", stderr);
#endif
}
#endif

void RegisterStandardExceptions() {
  signal(SIGABRT, AbortHandler);
  signal(SIGSEGV, AbortHandler);
  signal(SIGILL, AbortHandler);
  signal(SIGFPE, AbortHandler);
}

#if SENTRY_ENABLED
void RegisterSentry(const char* appName, const char* appVersion, const char* cacheDir) {
  sentry_options_t *options = sentry_options_new();
  sentry_options_set_database_path(options, cacheDir);
  sentry_options_set_auto_session_tracking(options, true);
  sentry_options_set_symbolize_stacktraces(options, true);
  sentry_options_set_dsn(options, SENTRY_DSN);

#ifdef NDEBUG
  sentry_options_set_environment(options, "release");
#else
  sentry_options_set_environment(options, "debug");
#endif

  std::string release = fmt::format(FMT_STRING("{}@{}"), appName, appVersion);
  sentry_options_set_release(options, release.c_str());

  sentry_init(options);
}
#endif

struct FileLogger : public ILogger {
  FILE* fp = nullptr;
  FileLogger(uint64_t typeHash) : ILogger(typeHash) {}
  virtual void openFile() = 0;
  void openFileIfNeeded() {
    if (!fp) {
      openFile();
    }
  }
  virtual void closeFile() {
    if (fp) {
      std::fclose(fp);
      fp = nullptr;
    }
  }
  virtual ~FileLogger() { closeFile(); }

  void _reportHead(const char* modName, const char* sourceInfo, Level severity) {
    const std::chrono::steady_clock::duration tm = CurrentUptime();
    const double tmd = tm.count() * std::chrono::steady_clock::duration::period::num /
                       static_cast<double>(std::chrono::steady_clock::duration::period::den);
    const std::thread::id thrId = std::this_thread::get_id();
    const char* thrName = nullptr;
    if (ThreadMap.find(thrId) != ThreadMap.end()) {
      thrName = ThreadMap[thrId];
    }

    std::fputc('[', fp);
    std::fprintf(fp, "%5.4f ", tmd);
    const uint_fast64_t fIdx = FrameIndex.load();
    if (fIdx != 0) {
      std::fprintf(fp, "(%" PRIu64 ") ", fIdx);
    }
    switch (severity) {
    case Info:
      std::fputs("INFO", fp);
      break;
    case Warning:
      std::fputs("WARNING", fp);
      break;
    case Error:
      std::fputs("ERROR", fp);
      break;
    case Fatal:
      std::fputs("FATAL ERROR", fp);
      break;
    default:
      break;
    };
    std::fprintf(fp, " %s", modName);
    if (sourceInfo) {
      std::fprintf(fp, " {%s}", sourceInfo);
    }
    if (thrName) {
      std::fprintf(fp, " (%s)", thrName);
    }
    std::fputs("] ", fp);
  }

  void report(const char* modName, Level severity, fmt::string_view format, fmt::format_args args) override {
    openFileIfNeeded();
    _reportHead(modName, nullptr, severity);
    fmt::vprint(fp, format, args);
    std::fputc('\n', fp);
  }

  void reportSource(const char* modName, Level severity, const char* file, unsigned linenum, fmt::string_view format,
                    fmt::format_args args) override {
    openFileIfNeeded();
    _reportHead(modName, fmt::format(FMT_STRING("{}:{}"), file, linenum).c_str(), severity);
    fmt::vprint(fp, format, args);
    std::fputc('\n', fp);
  }
};

struct FileLogger8 : public FileLogger {
  const char* m_filepath;
  explicit FileLogger8(const char* filepath) : FileLogger(log_typeid(FileLogger8)), m_filepath(filepath) {}
<<<<<<< HEAD
  void openFile() override { fp = std::fopen(m_filepath, "ae"); }
=======
  void openFile() override { fp = std::fopen(m_filepath, "a"); }
>>>>>>> df3c2831
  ~FileLogger8() override = default;
};

void RegisterFileLogger(const char* filepath) {
  /* Otherwise construct new file logger */
  MainLoggers.emplace_back(new FileLogger8(filepath));
}

} // namespace logvisor<|MERGE_RESOLUTION|>--- conflicted
+++ resolved
@@ -696,12 +696,6 @@
   if (!ConsoleLoggerRegistered) {
     MainLoggers.emplace_back(new ConsoleLogger);
     ConsoleLoggerRegistered = true;
-<<<<<<< HEAD
-#if _WIN32 && 0
-    if (GetACP() != CP_UTF8) {
-      Log.report(Fatal, FMT_STRING("UTF-8 codepage not active! (Windows 10 1903+ required)"));
-    }
-=======
 #if _WIN32
 #if 0
     if (GetACP() != CP_UTF8) {
@@ -710,7 +704,6 @@
 #else
     SetConsoleOutputCP(CP_UTF8);
 #endif
->>>>>>> df3c2831
 #endif
   }
 }
@@ -834,11 +827,7 @@
 struct FileLogger8 : public FileLogger {
   const char* m_filepath;
   explicit FileLogger8(const char* filepath) : FileLogger(log_typeid(FileLogger8)), m_filepath(filepath) {}
-<<<<<<< HEAD
-  void openFile() override { fp = std::fopen(m_filepath, "ae"); }
-=======
   void openFile() override { fp = std::fopen(m_filepath, "a"); }
->>>>>>> df3c2831
   ~FileLogger8() override = default;
 };
 
